# Makefile for pngquant
VERSION = 1.7.4
LONGVER = "version $(VERSION) (July 2012)"

# This changes default "cc" to "gcc", but still allows customization of the CC variable
# if this line causes problems with non-GNU make, just remove it:
CC := $(patsubst cc,gcc,$(CC))

BIN = pngquant
PREFIX ?= /usr/local
BINPREFIX = $(PREFIX)/bin

# Alternatively, build libpng and zlib in these directories:
CUSTOMLIBPNG ?= ../libpng
CUSTOMZLIB ?= ../zlib

CFLAGSOPT ?= -O3 -fearly-inlining -fstrict-aliasing -ffast-math -funroll-loops -fomit-frame-pointer -momit-leaf-frame-pointer -ffinite-math-only -fno-trapping-math -funsafe-loop-optimizations

CFLAGS ?= -DNDEBUG -Wall -Wno-unknown-pragmas -I. -I$(CUSTOMLIBPNG) -I$(CUSTOMZLIB) -I/usr/local/include/ -I/usr/include/ -I/usr/X11/include/ $(CFLAGSOPT)
CFLAGS += -std=c99 -DPNGQUANT_VERSION='$(LONGVER)' $(CFLAGSADD)

LDFLAGS ?= -L$(CUSTOMLIBPNG) -L$(CUSTOMZLIB) -L/usr/local/lib/ -L/usr/lib/ -L/usr/X11/lib/
LDFLAGS += -lz -lpng -lm $(LDFLAGSADD)

OBJS = pngquant.o rwpng.o pam.o mediancut.o blur.o mempool.o viter.o nearest.o
COCOA_OBJS = rwpng_cocoa.o

ifdef USE_COCOA
CFLAGS += -DUSE_COCOA=1
OBJS += $(COCOA_OBJS)
LDFLAGS += -framework Cocoa
endif

DISTFILES = *.[ch1] Makefile README.md INSTALL CHANGELOG COPYRIGHT
TARNAME = pngquant-$(VERSION)
TARFILE = $(TARNAME).tar.gz

all: $(BIN)

openmp::
	$(MAKE) CFLAGSADD=-fopenmp LDFLAGSADD=-lgomp -j8 $(MAKEFLAGS)

$(BIN): $(OBJS)
	$(CC) $(OBJS) $(LDFLAGS) -o $@

rwpng_cocoa.o: rwpng_cocoa.m
	clang -c $(CFLAGS) -o $@ $<

$(OBJS): pam.h rwpng.h

install: $(BIN)
	install -m 0755 -p -D $(BIN) $(DESTDIR)$(BINPREFIX)/$(BIN)

uninstall:
	rm -f $(DESTDIR)$(BINPREFIX)/$(BIN)

dist: $(TARFILE)

$(TARFILE): $(DISTFILES)
	rm -rf $(TARFILE) $(TARNAME)
	mkdir $(TARNAME)
	cp $(DISTFILES) $(TARNAME)
	tar -czf $(TARFILE) $(TARNAME)
	rm -rf $(TARNAME)

clean:
<<<<<<< HEAD
	rm -f $(BIN) $(OBJS) $(COCOA_OBJS)
=======
	rm -f $(BIN) $(OBJS) $(TARFILE)
>>>>>>> 9e069eb9

.PHONY: all openmp install uninstall dist clean
.DELETE_ON_ERROR:<|MERGE_RESOLUTION|>--- conflicted
+++ resolved
@@ -1,6 +1,5 @@
 # Makefile for pngquant
-VERSION = 1.7.4
-LONGVER = "version $(VERSION) (July 2012)"
+VERSION = $(shell grep 'define PNGQUANT_VERSION' pngquant.c | egrep -Eo '1\.[0-9.]*')
 
 # This changes default "cc" to "gcc", but still allows customization of the CC variable
 # if this line causes problems with non-GNU make, just remove it:
@@ -17,7 +16,7 @@
 CFLAGSOPT ?= -O3 -fearly-inlining -fstrict-aliasing -ffast-math -funroll-loops -fomit-frame-pointer -momit-leaf-frame-pointer -ffinite-math-only -fno-trapping-math -funsafe-loop-optimizations
 
 CFLAGS ?= -DNDEBUG -Wall -Wno-unknown-pragmas -I. -I$(CUSTOMLIBPNG) -I$(CUSTOMZLIB) -I/usr/local/include/ -I/usr/include/ -I/usr/X11/include/ $(CFLAGSOPT)
-CFLAGS += -std=c99 -DPNGQUANT_VERSION='$(LONGVER)' $(CFLAGSADD)
+CFLAGS += -std=c99 $(CFLAGSADD)
 
 LDFLAGS ?= -L$(CUSTOMLIBPNG) -L$(CUSTOMZLIB) -L/usr/local/lib/ -L/usr/lib/ -L/usr/X11/lib/
 LDFLAGS += -lz -lpng -lm $(LDFLAGSADD)
@@ -25,15 +24,15 @@
 OBJS = pngquant.o rwpng.o pam.o mediancut.o blur.o mempool.o viter.o nearest.o
 COCOA_OBJS = rwpng_cocoa.o
 
+DISTFILES = $(OBJS:.o=.c) *.[h1] Makefile README.md INSTALL CHANGELOG COPYRIGHT
+TARNAME = pngquant-$(VERSION)
+TARFILE = $(TARNAME).tar.gz
+
 ifdef USE_COCOA
 CFLAGS += -DUSE_COCOA=1
 OBJS += $(COCOA_OBJS)
 LDFLAGS += -framework Cocoa
 endif
-
-DISTFILES = *.[ch1] Makefile README.md INSTALL CHANGELOG COPYRIGHT
-TARNAME = pngquant-$(VERSION)
-TARFILE = $(TARNAME).tar.gz
 
 all: $(BIN)
 
@@ -60,15 +59,11 @@
 	rm -rf $(TARFILE) $(TARNAME)
 	mkdir $(TARNAME)
 	cp $(DISTFILES) $(TARNAME)
-	tar -czf $(TARFILE) $(TARNAME)
+	tar -czf $(TARFILE) --numeric-owner --exclude='._*' $(TARNAME)
 	rm -rf $(TARNAME)
 
 clean:
-<<<<<<< HEAD
-	rm -f $(BIN) $(OBJS) $(COCOA_OBJS)
-=======
-	rm -f $(BIN) $(OBJS) $(TARFILE)
->>>>>>> 9e069eb9
+	rm -f $(BIN) $(OBJS) $(COCOA_OBJS) $(TARFILE)
 
 .PHONY: all openmp install uninstall dist clean
 .DELETE_ON_ERROR: